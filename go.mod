module github.com/hyperioxx/frontman

go 1.18

require (
	github.com/go-redis/redis/v9 v9.0.0-rc.2
	github.com/gorilla/mux v1.8.0
	golang.org/x/oauth2 v0.5.0
)

require (
	github.com/cespare/xxhash/v2 v2.1.2 // indirect
	github.com/dgryski/go-rendezvous v0.0.0-20200823014737-9f7001d12a5f // indirect
	github.com/golang/protobuf v1.5.2 // indirect
<<<<<<< HEAD
	golang.org/x/net v0.6.0 // indirect
=======
	golang.org/x/net v0.7.0 // indirect
>>>>>>> 96b52041
	google.golang.org/appengine v1.6.7 // indirect
	google.golang.org/protobuf v1.28.0 // indirect
)<|MERGE_RESOLUTION|>--- conflicted
+++ resolved
@@ -12,11 +12,7 @@
 	github.com/cespare/xxhash/v2 v2.1.2 // indirect
 	github.com/dgryski/go-rendezvous v0.0.0-20200823014737-9f7001d12a5f // indirect
 	github.com/golang/protobuf v1.5.2 // indirect
-<<<<<<< HEAD
-	golang.org/x/net v0.6.0 // indirect
-=======
 	golang.org/x/net v0.7.0 // indirect
->>>>>>> 96b52041
 	google.golang.org/appengine v1.6.7 // indirect
 	google.golang.org/protobuf v1.28.0 // indirect
 )
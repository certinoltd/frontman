--- conflicted
+++ resolved
@@ -190,11 +190,8 @@
 		}
 
 		// Create a new target URL with the service path and scheme
-<<<<<<< HEAD
+
 		targetURL, err := url.Parse(upstreamTarget + urlPath)
-=======
-		targetURL, err := url.Parse(backendService.Scheme + "://" + upstreamTarget + urlPath)
->>>>>>> bf04c03e
 		if err != nil {
 			http.Error(w, err.Error(), http.StatusInternalServerError)
 			return

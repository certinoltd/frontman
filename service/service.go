package service

import (
	"log"
	"net/http"
	"time"
	"regexp"

	"github.com/Frontman-Labs/frontman/auth"
	"github.com/Frontman-Labs/frontman/config"
	"github.com/Frontman-Labs/frontman/loadbalancer"
	"github.com/Frontman-Labs/frontman/oauth"
)

// BackendService holds the details of a backend service
type BackendService struct {
	Name               string             `json:"name" yaml:"name"`
	Scheme             string             `json:"scheme" yaml:"scheme"`
	UpstreamTargets    []string           `json:"upstreamTargets" yaml:"upstreamTargets"`
	Path               string             `json:"path,omitempty" yaml:"path,omitempty"`
	Domain             string             `json:"domain" yaml:"domain"`
	HealthCheck        string             `json:"healthCheck" yaml:"healthCheck"`
	RetryAttempts      int                `json:"retryAttempts,omitempty" yaml:"retryAttempts,omitempty"`
	Timeout            time.Duration      `json:"timeout" yaml:"timeout"`
	MaxIdleConns       int                `json:"maxIdleConns,omitempty" yaml:"maxIdleConns,omitempty"`
	MaxIdleTime        time.Duration      `json:"maxIdleTime" yaml:"maxIdleTime"`
	StripPath          bool               `json:"stripPath,omitempty" yaml:"stripPath,omitempty"`
	AuthConfig         *config.AuthConfig `json:"auth,omitempty" yaml:"auth,omitempty"`
	LoadBalancerPolicy LoadBalancerPolicy `json:"loadBalancerPolicy,omitempty" yaml:"loadBalancerPolicy,omitempty"`
	RewriteMatch       string             `json:"rewriteMatch,omitempty" yaml:"rewriteMatch,omitempty"`
    RewriteReplace     string             `json:"rewriteReplace,omitempty" yaml:"rewriteReplace,omitempty"`

<<<<<<< HEAD
	httpClient     *http.Client
	compiledRegex  *regexp.Regexp
	loadBalancer   loadbalancer.LoadBalancer
	provider       oauth.OAuthProvider
	tokenValidator *auth.TokenValidator
=======
	httpClient            *http.Client
	compiledRewriteMatch  *regexp.Regexp
	loadBalancer          loadbalancer.LoadBalancer
	provider              oauth.OAuthProvider
	tokenValidator        *auth.TokenValidator
>>>>>>> ede404c8
}

type LoadBalancerPolicy struct {
	Type    string        `json:"type" yaml:"type"`
	Options PolicyOptions `json:"options,omitempty" yaml:"options,omitempty"`
}

type PolicyOptions struct {
	Weights []int `json:"weights,omitempty" yaml:"weights,omitempty"`
}

// GetHealthCheck performs a health check on the backend service and returns true if it is healthy.
func (bs *BackendService) GetHealthCheck() bool {
	resp, err := http.Get(bs.HealthCheck)
	if err != nil {
		log.Printf("Error performing health check for service %s: %s", bs.Name, err.Error())
		return false
	}
	defer resp.Body.Close()
	if resp.StatusCode >= 200 && resp.StatusCode <= 299 {
		return true
	}

	log.Printf("Service %s health check failed with status code %d", bs.Name, resp.StatusCode)
	return false
}

func (bs *BackendService) setTokenValidator() {
	if bs.AuthConfig == nil {
		return
	}
	validator, err := auth.GetTokenValidator(*bs.AuthConfig)
	if err != nil {
		log.Printf("Error adding auth to backend service: %s: %s", bs.Name, err.Error())
	} else {
		bs.tokenValidator = &validator
	}
}

func (bs *BackendService) GetTokenValidator() auth.TokenValidator {
	if bs.AuthConfig != nil && bs.tokenValidator == nil {
		// Token validator has not been instantiated for this backend service
		// Instantiating here to avoid having to call setTokenValidator on each update/add
		bs.setTokenValidator()
	}
	return *bs.tokenValidator
}

func (bs *BackendService) GetUserDataHeader() string {
	if bs.AuthConfig.UserDataHeader != "" {
		return bs.AuthConfig.UserDataHeader
	}
	return "user"
}

func (bs *BackendService) GetLoadBalancer() loadbalancer.LoadBalancer {
	return bs.loadBalancer
}

<<<<<<< HEAD
func (bs *BackendService) GetMatch() *regexp.Regexp {
	return bs.compiledRegex
=======
// GetCompiledRewriteMatch returns the compiled rewrite match regular expression for the backend service.
func (bs *BackendService) GetCompiledRewriteMatch() *regexp.Regexp {
	return bs.compiledRewriteMatch
>>>>>>> ede404c8
}


func (bs *BackendService) setLoadBalancer() {
	switch bs.LoadBalancerPolicy.Type {
	case loadbalancer.Random:
		bs.loadBalancer = loadbalancer.NewRandomLoadBalancer()
	case loadbalancer.RoundRobin:
		bs.loadBalancer = loadbalancer.NewRoundRobinLoadBalancer()
	case loadbalancer.WeightedRoundRobin:
		bs.loadBalancer = loadbalancer.NewWRoundRobinLoadBalancer(bs.LoadBalancerPolicy.Options.Weights)
	case loadbalancer.LeastConnection:
		bs.loadBalancer = loadbalancer.NewLeastConnLoadBalancer(bs.UpstreamTargets, nil)
	case loadbalancer.WeightedLeastConnection:
		bs.loadBalancer = loadbalancer.NewLeastConnLoadBalancer(bs.UpstreamTargets, bs.LoadBalancerPolicy.Options.Weights)
	default:
		bs.loadBalancer = loadbalancer.NewRoundRobinLoadBalancer()
	}
}

<<<<<<< HEAD
func (bs *BackendService) compileRegex() {
	if bs.RewriteMatch != "" && bs.RewriteReplace != "" {
		compiled, err := regexp.Compile(bs.RewriteMatch)
		if err != nil {
			log.Printf("Error compiling regex for backend service %s: %s", bs.Name, err.Error())
			return
		}
		bs.compiledRegex = compiled
	}
}

// SetHTTPClient sets the httpClient for the BackendService
func (bs *BackendService) SetHTTPClient(client *http.Client) {
	bs.httpClient = client
}

// GetHTTPClient returns the httpClient of the BackendService
func (bs *BackendService) GetHTTPClient() *http.Client {
	return bs.httpClient
}

func (bs *BackendService) Init() {
	bs.setTokenValidator()
	bs.setLoadBalancer()
	bs.compileRegex()
=======
// CompilePath compiles the rewrite match regular expression for the backend service and
// stores it in the compiledRewriteMatch field. If there's an error while compiling,
// the error is returned.
func (bs *BackendService) compilePath()  {
	if bs.RewriteMatch == "" || bs.RewriteReplace == "" {
		return 
	}

	compiled, err := regexp.Compile(bs.RewriteMatch)
	if err != nil {
		return 
	}

	bs.compiledRewriteMatch = compiled
	return 
}



func (bs *BackendService) Init() {
	bs.setTokenValidator()
	bs.setLoadBalancer()
	bs.compilePath()
>>>>>>> ede404c8
}<|MERGE_RESOLUTION|>--- conflicted
+++ resolved
@@ -30,19 +30,11 @@
 	RewriteMatch       string             `json:"rewriteMatch,omitempty" yaml:"rewriteMatch,omitempty"`
     RewriteReplace     string             `json:"rewriteReplace,omitempty" yaml:"rewriteReplace,omitempty"`
 
-<<<<<<< HEAD
-	httpClient     *http.Client
-	compiledRegex  *regexp.Regexp
-	loadBalancer   loadbalancer.LoadBalancer
-	provider       oauth.OAuthProvider
-	tokenValidator *auth.TokenValidator
-=======
 	httpClient            *http.Client
 	compiledRewriteMatch  *regexp.Regexp
 	loadBalancer          loadbalancer.LoadBalancer
 	provider              oauth.OAuthProvider
 	tokenValidator        *auth.TokenValidator
->>>>>>> ede404c8
 }
 
 type LoadBalancerPolicy struct {
@@ -102,14 +94,10 @@
 	return bs.loadBalancer
 }
 
-<<<<<<< HEAD
-func (bs *BackendService) GetMatch() *regexp.Regexp {
-	return bs.compiledRegex
-=======
+
 // GetCompiledRewriteMatch returns the compiled rewrite match regular expression for the backend service.
 func (bs *BackendService) GetCompiledRewriteMatch() *regexp.Regexp {
 	return bs.compiledRewriteMatch
->>>>>>> ede404c8
 }
 
 
@@ -130,33 +118,6 @@
 	}
 }
 
-<<<<<<< HEAD
-func (bs *BackendService) compileRegex() {
-	if bs.RewriteMatch != "" && bs.RewriteReplace != "" {
-		compiled, err := regexp.Compile(bs.RewriteMatch)
-		if err != nil {
-			log.Printf("Error compiling regex for backend service %s: %s", bs.Name, err.Error())
-			return
-		}
-		bs.compiledRegex = compiled
-	}
-}
-
-// SetHTTPClient sets the httpClient for the BackendService
-func (bs *BackendService) SetHTTPClient(client *http.Client) {
-	bs.httpClient = client
-}
-
-// GetHTTPClient returns the httpClient of the BackendService
-func (bs *BackendService) GetHTTPClient() *http.Client {
-	return bs.httpClient
-}
-
-func (bs *BackendService) Init() {
-	bs.setTokenValidator()
-	bs.setLoadBalancer()
-	bs.compileRegex()
-=======
 // CompilePath compiles the rewrite match regular expression for the backend service and
 // stores it in the compiledRewriteMatch field. If there's an error while compiling,
 // the error is returned.
@@ -174,11 +135,20 @@
 	return 
 }
 
+// SetHTTPClient sets the httpClient for the BackendService
+func (bs *BackendService) SetHTTPClient(client *http.Client) {
+	bs.httpClient = client
+}
+
+// GetHTTPClient returns the httpClient of the BackendService
+func (bs *BackendService) GetHTTPClient() *http.Client {
+	return bs.httpClient
+}
+
 
 
 func (bs *BackendService) Init() {
 	bs.setTokenValidator()
 	bs.setLoadBalancer()
 	bs.compilePath()
->>>>>>> ede404c8
 }